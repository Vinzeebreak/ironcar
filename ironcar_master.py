from socketIO_client import SocketIO
from threading import Thread

import sys, os, time
import scipy.misc
import datetime

import picamera
import picamera.array
from PIL import Image

from Adafruit_BNO055 import BNO055
import Adafruit_PCA9685
#from utils import ArgumentError, initialize_imu

from keras.models import load_model
import tensorflow as tf
import numpy as np
import json

# *********************************** Parameters ************************************
models_path = './autopilots/'

fps = 60

cam_resolution = (250, 150)

commands_json_file = "commands.json"

# ***********************************************************************************

# --------------------------- SETUP ------------------------

ct = datetime.datetime.now().strftime('%Y_%m_%d_%H_%M_%S')
save_folder = os.path.join('datasets/', str(ct))

if not os.path.exists(save_folder):
    os.makedirs(save_folder)

with open(commands_json_file) as json_file:
    commands = json.load(json_file)

# PWM setup
pwm = Adafruit_PCA9685.PCA9685()
pwm.set_pwm_freq(60)

state, mode, running = "stop", "training",  True
n_img = 0
curr_dir, curr_gas = 0, 0 
model_loaded = False


# ---------------- Different modes functions ----------------


def get_gas_from_dir(dir):
    return 0.2


def default_call(img):
    pass


def autopilot(img):
    global model, graph

    img = np.array([img[80:, :, :]])
    with graph.as_default():
        pred = model.predict(img)
        print('pred : ', pred)
        prediction = list(pred[0])
    index_class = prediction.index(max(prediction))

    local_dir = -1 + 2 * float(index_class)/float(len(prediction)-1)
    local_gas = get_gas_from_dir(curr_dir)

    pwm.set_pwm(commands['direction'], 0, int(local_dir * (commands['right'] - commands['left'])/2. + commands['straight']))
    if state == "start":
        pwm.set_pwm(commands['gas'], 0, int(local_gas * (commands['drive_max'] - commands['drive']) + commands['drive']))
    else:
        pwm.set_pwm(commands['gas'], 0, commands['neutral'])


def dirauto(img):
    global model, graph

    img = np.array([img[80:, :, :]])
    with graph.as_default():
        pred = model.predict(img)
        print('pred : ', pred)
        prediction = list(pred[0])
    index_class = prediction.index(max(prediction))

    local_dir = -1 + 2 * float(index_class) / float(len(prediction) - 1)
    pwm.set_pwm(commands['direction'], 0,
                int(local_dir * (commands['right'] - commands['left']) / 2. + commands['straight']))


def training(img):
    global n_img, curr_dir, curr_gas
    image_name = os.path.join(save_folder, 'frame_' + str(n_img) + '_gas_' +
                              str(curr_gas) + '_dir_' + str(curr_dir) +
                              '_' + '.jpg')
    img_arr = np.array(img[80:, :, :], copy=True)
    scipy.misc.imsave(image_name, img_arr)
    n_img += 1


# ------------------- Main camera loop  ---------------------
# This function is launched on a separate thread that is supposed to run permanently
# to get camera pics
def camera_loop():
    global state, mode_function, running

    cam = picamera.PiCamera(framerate=fps)
    cam.resolution = cam_resolution
    cam_output = picamera.array.PiRGBArray(cam, size=cam_resolution)
    stream = cam.capture_continuous(cam_output, format="rgb", use_video_port=True)
    
    for f in stream:
        img_arr = f.array
        if not running:
            break
        mode_function(img_arr)

        cam_output.truncate(0)


# ------------------ SocketIO callbacks-----------------------
def on_model_selected(model_name):
    global models_path, model_loaded, model, graph
    model_loaded = True
    new_model_path = models_path + model_name
<<<<<<< HEAD

    socketIO.emit('msg2user', 'Loading model at path : ' + str(new_model_path))
=======
    print('Loading model at path : ', new_model_path)
>>>>>>> 68309b55
    model = load_model(new_model_path)
    graph = tf.get_default_graph()
    socketIO.emit('msg2user', ' Model Loaded! Please select your mode again.')


def on_switch_mode(data):
    global mode, mode_function, model_loaded, model, graph
    mode = data
    if data == "dirauto":
        socketIO.off('dir')
        if model_loaded:
            mode_function = dirauto
            socketIO.emit('msg2user', ' Direction auto mode. Please control the gas using a keyboard or a gamepad.')
        else:
            print("model not loaded")
            socketIO.emit('msg2user', ' Please load a model first')
    elif data == "auto":
        socketIO.off('gas')
        socketIO.off('dir')
        if model_loaded:
            mode_function = autopilot
            socketIO.emit('msg2user', ' Autopilot mode. Use the start/stop button to free the gas command.')
        else:
            print("model not loaded")
            socketIO.emit('msg2user', 'Please load a model first')
    elif data == "training":

        socketIO.on('gas', on_gas)
        socketIO.on('dir', on_dir)
        mode_function = training
        socketIO.emit('msg2user', ' Training mode. Please use a keyboard or a gamepad for control.')
    else: 
        mode_function = default_call
        socketIO.emit('msg2user', ' Resting')
    print('switched to mode : ', data)


def on_start(data):
    global state
    state = data
    print('starter set to  ' + data)


def on_dir(data):
    global curr_dir
    curr_dir = float(data)
    if curr_dir == 0:
        #print(commands['straight'])
        pwm.set_pwm(commands['direction'], 0 , commands['straight'])
    else:
        #print(int(curr_dir * (commands['right'] - commands['left'])/2. + commands['straight']))
        pwm.set_pwm(commands['direction'], 0 , int(curr_dir * (commands['right'] - commands['left'])/2. + commands['straight']))


def on_gas(data):
    global curr_gas
    curr_gas = float(data)
    if curr_gas < 0:
        pwm.set_pwm(commands['gas'], 0 , commands['stop'])
    elif curr_gas == 0:
        pwm.set_pwm(commands['gas'], 0 , commands['neutral'])
    else:
        #print(curr_gas * (commands['drive_max'] - commands['drive']) + commands['drive'])
        pwm.set_pwm(commands['gas'], 0 , int(curr_gas * (commands['drive_max']-commands['drive']) + commands['drive']))
    

# --------------- Starting server and threads ----------------
mode_function = default_call
socketIO = SocketIO('http://localhost', port=8000, wait_for_connection=False)
socketIO.emit('msg2user', 'Starting Camera thread')
camera_thread = Thread(target=camera_loop, args=())
camera_thread.start()
socketIO.emit('msg2user', 'Camera thread started!')
socketIO.on('mode_update', on_switch_mode)
socketIO.on('model_update', on_model_selected)
socketIO.on('starter', on_start)
socketIO.on('gas', on_gas)
socketIO.on('dir', on_dir)

try:
    socketIO.wait()
except KeyboardInterrupt:
    running = False
    camera_thread.join()<|MERGE_RESOLUTION|>--- conflicted
+++ resolved
@@ -131,12 +131,7 @@
     global models_path, model_loaded, model, graph
     model_loaded = True
     new_model_path = models_path + model_name
-<<<<<<< HEAD
-
     socketIO.emit('msg2user', 'Loading model at path : ' + str(new_model_path))
-=======
-    print('Loading model at path : ', new_model_path)
->>>>>>> 68309b55
     model = load_model(new_model_path)
     graph = tf.get_default_graph()
     socketIO.emit('msg2user', ' Model Loaded! Please select your mode again.')
