--- conflicted
+++ resolved
@@ -210,11 +210,7 @@
 
     # init_motor
     step = 2
-<<<<<<< HEAD
-    init_gas = 5
-=======
     init_gas = 10
->>>>>>> 5de4e73b
 
     curr_dir = 0
     curr_gas = 0
