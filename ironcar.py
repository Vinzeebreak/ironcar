--- conflicted
+++ resolved
@@ -3,10 +3,7 @@
 import numpy as np
 
 from app import socketio
-<<<<<<< HEAD
-=======
 from PIL.Image import fromarray as PIL_convert
->>>>>>> 30cc9c70
 from utils import ConfigException, CameraException
 
 CONFIG = 'config.json'
@@ -106,18 +103,10 @@
 			cam_output.truncate(0)
 
 	def picture(self):
-<<<<<<< HEAD
-		"""Takes a picture with the car's camera.
-		Sends it through a socket.
-		"""
-		# TODO this function won't work as expected if streaming mode is off.
-		# This function should take its own picture.
-=======
 		"""Sends the last picture saved by the streaming
 		through a socket.
 		"""
 
->>>>>>> 30cc9c70
 		pictures = sorted([f for f in os.listdir(self.stream_path)])
 
 		if len(pictures):
@@ -158,20 +147,12 @@
 		"""Given the prediction of the direction by the NN, determines
 		the gas value
 		"""
-<<<<<<< HEAD
-		return 0.2
-
-	def default_call(self, img, prediction):
-		"""Default function call. Does nothing.
-		"""
-=======
 
 		return 0.2
 
 	def default_call(self, img, prediction):
 		"""Default function call. Does nothing."""
 
->>>>>>> 30cc9c70
 		pass
 
 	def autopilot(self, img, prediction):
@@ -213,14 +194,11 @@
 								str(self.curr_gas), 'dir', str(self.curr_dir)])
 		image_name += '.jpg'
 		image_name = os.path.join(self.save_folder, image_name)
-<<<<<<< HEAD
-=======
-
->>>>>>> 30cc9c70
+
 		img_arr = np.array(img[80:, :, :], copy=True)
 		img_arr = PIL_convert(img_arr)
 		img_arr.save(image_name)
-		
+
 		self.n_img += 1
 
 	def switch_mode(self, new_mode):
@@ -353,60 +331,6 @@
 
 		return pred
 
-<<<<<<< HEAD
-	def camera_loop(self):
-		"""Makes the camera take pictures and save them.
-		This loop is executed in a separate thread.
-		"""
-
-		from io import BytesIO
-		from base64 import b64encode
-		from PIL.Image import fromarray as PIL_convert
-
-		try:
-			from picamera import PiCamera
-			from picamera.array import PiRGBArray
-		except Exception as e:
-			print('Pi Camera error : ', e)
-
-		try:
-			cam = PiCamera(framerate=self.fps)
-		except Exception as e:
-			print('Exception ', e)
-			raise CameraException()
-
-		image_name = os.path.join(self.stream_path, 'capture.jpg')
-
-		cam.resolution = CAM_RESOLUTION
-		cam_output = PiRGBArray(cam, size=CAM_RESOLUTION)
-		stream = cam.capture_continuous(cam_output, format="rgb", use_video_port=True)
-
-		for f in stream:
-			img_arr = f.array
-			scipy.misc.imsave(image_name, img_arr)
-
-			# Predict the direction only when needed
-			if self.mode in ['dirauto', 'auto'] and self.started:
-				prediction = self.predict_from_img(img_arr)
-			else:
-				prediction = [0, 0, 1, 0, 0]
-			self.mode_function(img_arr, prediction)
-
-			if self.streaming_state:
-				index_class = prediction.index(max(prediction))
-
-				# TODO Is there a numpy-only solution ?
-				img_arr = PIL_convert(img_arr)
-
-				buffered = BytesIO()
-				img_arr.save(buffered, format="JPEG")
-				img_str = b64encode(buffered.getvalue())
-				socketio.emit('picture_stream', {'image': True, 'buffer': img_str.decode('ascii'), 'index': index_class, 'pred': [float(x) for x in prediction]}, namespace='/car')
-
-			cam_output.truncate(0)
-
-=======
->>>>>>> 30cc9c70
 	def switch_streaming(self):
 		"""Switches the streaming state."""
 
