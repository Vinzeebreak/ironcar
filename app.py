import io
import os
import datetime

from flask import Flask, send_from_directory, render_template, send_file
from flask_socketio import SocketIO, emit

from ironcar import Ironcar


MODELS_PATH = './models/'

app = Flask(__name__, static_url_path='/static', static_folder='front/static/', template_folder='front/templates/')
socketio = SocketIO(app)


# ------- WEB PAGES --------
@app.route('/')
def main():
	models = [os.path.join(MODELS_PATH, f) for f in os.listdir(MODELS_PATH) if f.endswith('.hdf5')]
	print('SERVER : models : ', models)
	return render_template('index.html', models=models)


@app.route('/picture')
def picture():
	"""
	Generate a picture, save it, and send it to client
	"""
	path_picture = ironcar.picture()
	print('path_picture : ', path_picture)

	if path_picture:
<<<<<<< HEAD
		return send_file(path_picture, mimetype='image/jpg', as_attachment=True)
=======
		r = send_file(path_picture,
						as_attachment=True)
		r.headers["Pragma"] = "no-cache"
		r.headers["Expires"] = "0"
		r.headers['Cache-Control'] = 'public, max-age=0'
		return r
>>>>>>> c0b1e943


# ------- SOCKETS ----------
@socketio.on('mode_update')
def mode_update(mode):
	"""
	Change the driving mode of the car
	"""
	print('SERVER : mode: ' + mode)
	ironcar.switch_mode(mode)


@socketio.on('model_update')
def model_update(model):
	"""
	Change the machine learning model used by the car
	"""
	print('SERVER : model update: ' + model)
	ironcar.select_model(model)


@socketio.on('starter')
def handle_starter():
	"""
	Start / Stop the car
	"""
	print('SERVER : starter switch')
	state = ironcar.on_start()
	emit('starter_switch', {'activated': state}, namespace='/car') # switch it


@socketio.on('max_speed_update')
def update_max_speed(speed):
	"""
	Let the user defines a max speed for the car
	"""
	new_speed = ironcar.max_speed_update(speed)
	print(speed)
	print('SERVER : max speed update received: ' + str(speed))
	emit('max_speed_update_callback', {'speed':new_speed}, namespace='/car') # switch it


@socketio.on('gas')
def handle_gas(gas):
	"""
	Send a gas order for manual mode
	"""
	print('SERVER : gas order: ' + str(gas))
	ironcar.on_gas(gas)


@socketio.on('dir')
def handle_dir(direction):
	"""
	Send a dir order for manual mode
	"""
	print('SERVER : dir : ' + str(direction))
	ironcar.on_dir(direction)


@socketio.on('streaming_starter')
def handle_streaming():
	"""
	To start / stop the streaming mode
	"""
	print('SERVER : streaming switch')
	state = ironcar.switch_streaming()
	emit('stream_switch', {'activated': state}, namespace='/car') # switch it


@socketio.on('verbose')
def handle_verbose(verbose):
	"""
	Handle verbose of ironcar
	"""
	print('SERVER : verbose switch')
	ironcar.switch_verbose(verbose)


if __name__ == '__main__':
	print('#' * 50)
	print('# IRONCAR SERVER')
	print('#' * 50)
	ironcar = Ironcar()
	socketio.run(app)<|MERGE_RESOLUTION|>--- conflicted
+++ resolved
@@ -31,16 +31,12 @@
 	print('path_picture : ', path_picture)
 
 	if path_picture:
-<<<<<<< HEAD
-		return send_file(path_picture, mimetype='image/jpg', as_attachment=True)
-=======
 		r = send_file(path_picture,
 						as_attachment=True)
 		r.headers["Pragma"] = "no-cache"
 		r.headers["Expires"] = "0"
 		r.headers['Cache-Control'] = 'public, max-age=0'
 		return r
->>>>>>> c0b1e943
 
 
 # ------- SOCKETS ----------
