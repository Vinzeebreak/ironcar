--- conflicted
+++ resolved
@@ -93,19 +93,7 @@
             socket.emit('model_update', modelName);
         }
 
-<<<<<<< HEAD
-        // update the selected model in the radio page
-        socket.on('mode_update', function(newMode){
-            var newModeIndex = modes.indexOf(newMode);
-            var radios = document.getElementById("modesForm");
-            radios[newModeIndex].checked = true;
-
-        });
-
-
-=======
         // -------- USER INFO -----------
->>>>>>> 784d0675
         // Message to the user
         socket.on('msg2user', function(message){
             document.getElementById("Status").innerHTML = message;
