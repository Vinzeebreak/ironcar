<!doctype html>
<html>
<head>
    <title>IronCar</title>
    <meta charset="utf-8">
    <link rel="stylesheet" href="styles.css">
</head>
<body style="background-image:url(background.jpg); background-size: 90% " id = "kinput">
    <h1>IronCar</h1>
    <p id="Status">Please run ironcar_master.py</p>
    <form id="modesForm">
        <input type="radio" name="mode" value="training" onclick="modeSwitched(0)"> Training<br>
        <input type="radio" name="mode" value="autopilot" onclick="modeSwitched(1)"> Autopilot<br>
        <input type="radio" name="mode" value="direction auto" onclick="modeSwitched(2)"> Direction auto<br>
        <input type="radio" name="mode" value="autopilot" onclick="modeSwitched(3)"> Rest
    </form>
    <form>
        <select name="autopilot_models" id="model_select" onchange="model_selected(this);">
        </select>
    </form>
    <button id ="starter" onclick="starter()">Start</button>
    <script src="/socket.io/socket.io.js"></script>
    <script>
        var socket = io.connect();

        // -------- KEYBOARD INPUT -----------
        kinput.onkeydown = kinput.onkeyup = kinput.onkeypress = handle;

        function handle(e) {
            // Gas control
            if (e.key == "ArrowDown" && e.type == "keydown" && !e.repeat){ socket.emit("gas", -1);}
            if (e.key == "ArrowUp" && e.type == "keydown" && !e.repeat){ socket.emit("gas", 1);}
            if (e.key == "ArrowUp" && e.type == "keyup" && !e.repeat){ socket.emit("gas", 0);}
            if (e.key == "ArrowDown" && e.type == "keyup" && !e.repeat){ socket.emit("gas", 0);}

            // Direction control
            if (e.key == "ArrowLeft" && e.type == "keydown" && !e.repeat){ socket.emit("dir", -1);}
            if (e.key == "ArrowRight" && e.type == "keydown" && !e.repeat){ socket.emit("dir", 1);}
            if (e.key == "ArrowLeft" && e.type == "keyup" && !e.repeat){ socket.emit("dir", 0);}
            if (e.key == "ArrowRight" && e.type == "keyup" && !e.repeat){ socket.emit("dir", 0);}

        }



        // -------- MODE -----------

        var modes = ["training", "auto", "dirauto", "rest"];
        function modeSwitched(i){
            console.log(modes[i]);
            socket.emit("modeSwitched", modes[i]);
        }

        // update the selected mode in the radio page
        socket.on('mode_update', function(newMode){
            var newModeIndex = modes.indexOf(newMode);
            var radios = document.getElementById("modesForm");
            radios[newModeIndex].checked = true;
        });

        // -------- STARTER -----------

        var started = 1;
        var states = ["Stop", "Start"];
        function starter(){
            started = 1 - started;
            socket.emit('starter');
            document.getElementById("starter").innerHTML = states[started];
        }
        socket.on('starterUpdate', function(data){
            started = data;
            document.getElementById("starter").innerHTML = states[started];
        });
        // -------- AUTOPILOT MODEL -----------

        socket.on('new_available_model', function(modelList){
            var mySelect = document.getElementById("model_select");
            var oldOptions = mySelect.options;
            var selectedModel = mySelect.selectedIndex;

            for (var i = oldOptions.length - 1; i >= 0  ; i--) {
                if (selectedModel == -1 || mySelect.options[i].text !== mySelect.options[mySelect.selectedIndex].text) {
                    mySelect.options.remove(i);
                }else{
                    if (modelList.indexOf(mySelect.options[i].text) === -1 ){
                        mySelect.options.remove(i);
                        selectedModel = -1;
                    }
                }
            }
            if (selectedModel === -1){
                var option = document.createElement("option");
                option.text = "";
                mySelect.add(option);
                mySelect.selectedIndex = mySelect.options.length;
            }else{
                selectedModel = mySelect.options[mySelect.selectedIndex].text;
            }
            for (i = 0; i < modelList.length; i++) {
                if (modelList[i] !== selectedModel){
                    option = document.createElement("option");
                    option.text = modelList[i];
                    mySelect.add(option);
                }
            }
        });

        function model_selected(mySelect){
            if (mySelect.options[0].text == ""){
                mySelect.remove(0);
            }
            var modelName = mySelect.options[mySelect.selectedIndex].text;
            socket.emit('model_update', modelName);
        }

        socket.on("model_update", function(modelSelected){
            var mySelect = document.getElementById("model_select");
            for (var i = 0; i < mySelect.options.length; i++) {
                if (modelSelected == mySelect.options[i].text){
                    var modelIndex = i;
                }
            }
            mySelect.selectedIndex = modelIndex;
        });

        // -------- USER INFO -----------

        // Message to the user
        socket.on('msg2user', function(message){
            document.getElementById("Status").innerHTML = message;
        });
<<<<<<< HEAD
        
        socket.emit('clientLoadedPage', true);
=======


>>>>>>> a95daf2b
    </script>
</body>
</html><|MERGE_RESOLUTION|>--- conflicted
+++ resolved
@@ -129,13 +129,8 @@
         socket.on('msg2user', function(message){
             document.getElementById("Status").innerHTML = message;
         });
-<<<<<<< HEAD
         
         socket.emit('clientLoadedPage', true);
-=======
-
-
->>>>>>> a95daf2b
     </script>
 </body>
 </html>